--- conflicted
+++ resolved
@@ -4,38 +4,21 @@
     "type": "split",
     "children": [
       {
-<<<<<<< HEAD
         "id": "309e2c1bd6d2aaaf",
         "type": "tabs",
         "children": [
           {
             "id": "edc32c8263c095f4",
-=======
-        "id": "73928c77f9377ff7",
-        "type": "tabs",
-        "dimension": 32.45192307692308,
-        "children": [
-          {
-            "id": "6628789c7e1ffd53",
->>>>>>> a3363cb4
             "type": "leaf",
             "state": {
               "type": "markdown",
               "state": {
-<<<<<<< HEAD
                 "file": "docs/guides/learning_paths/active_inference_social_science_abm_learning_path.md",
-=======
-                "file": "knowledge_base/ontology/hyperspatial/hyperspace_ontology.md",
->>>>>>> a3363cb4
                 "mode": "source",
                 "source": false
               },
               "icon": "lucide-file",
-<<<<<<< HEAD
               "title": "active_inference_social_science_abm_learning_path"
-=======
-              "title": "hyperspace_ontology"
->>>>>>> a3363cb4
             }
           }
         ]
@@ -43,10 +26,6 @@
       {
         "id": "7d45e3eaaab92d8f",
         "type": "tabs",
-<<<<<<< HEAD
-=======
-        "dimension": 67.54807692307693,
->>>>>>> a3363cb4
         "children": [
           {
             "id": "26da5c325ed6eb0c",
@@ -205,7 +184,14 @@
   },
   "active": "26da5c325ed6eb0c",
   "lastOpenFiles": [
-<<<<<<< HEAD
+    "knowledge_base/philosophy/philosophy_topics.md",
+    "knowledge_base/philosophy/pragmatism.md",
+    "knowledge_base/philosophy/operationalism.md",
+    "knowledge_base/philosophy/peircean_semiotics.md",
+    "knowledge_base/philosophy",
+    "knowledge_base/ontology/hyperspatial/hyperspace_ontology.md",
+    "knowledge_base/ontology/hyperspatial",
+    "knowledge_base/ontology",
     "notebooks/graphRAG_naive.ipynb",
     "notebooks",
     "Things/KG_Multi_Agent/Ant_Swarm.md",
@@ -228,53 +214,12 @@
     "docs/templates/agent_template.md",
     "docs/guides/application/guide_for_cognitive_modeling.md",
     "knowledge_base/systems/metaverse.md",
-=======
-    "knowledge_base/ontology/hyperspatial/hyperspace_ontology.md",
-    "knowledge_base/philosophy/philosophy_topics.md",
-    "knowledge_base/ontology/hyperspatial",
-    "knowledge_base/ontology",
-    "knowledge_base/philosophy/operationalism.md",
-    "knowledge_base/philosophy/pragmatism.md",
-    "docs/guides/learning_paths/active_inference_myrmecology_learning_path.md",
-    "knowledge_base/philosophy/peircean_semiotics.md",
-    "knowledge_base/philosophy",
-    "knowledge_base/mathematics/numerical_taylor_methods.md",
-    "knowledge_base/mathematics/advanced_taylor_series.md",
-    "knowledge_base/mathematics/tensegrity_information_geometry.md",
-    "knowledge_base/mathematics/synergetic_information_geometry.md",
-    "knowledge_base/mathematics/measure_theoretic_active_inference.md",
-    "knowledge_base/mathematics/stochastic_active_inference.md",
-    "knowledge_base/mathematics/geometric_active_inference.md",
-    "knowledge_base/mathematics/mathematical_foundations_ai_fep.md",
-    "knowledge_base/mathematics/lagrangian_mechanics.md",
-    "knowledge_base/mathematics/hamiltonian_mechanics.md",
-    "knowledge_base/mathematics/geometric_mechanics.md",
-    "knowledge_base/mathematics/metric_geometry.md",
-    "knowledge_base/mathematics/sub_riemannian_geometry.md",
-    "knowledge_base/mathematics/contact_geometry.md",
-    "knowledge_base/mathematics/poisson_geometry.md",
-    "knowledge_base/mathematics/symplectic_geometry.md",
-    "knowledge_base/mathematics/complex_geometry.md",
-    "knowledge_base/mathematics/homological_algebra.md",
-    "knowledge_base/mathematics/algebraic_geometry.md",
-    "knowledge_base/mathematics/topology.md",
-    "docs/knowledge_base/systems",
-    "docs/knowledge_base",
->>>>>>> a3363cb4
     "tools/src/models/matrices/__pycache__/matrix_ops.cpython-310.pyc",
+    "tools/src/models/active_inference/docs/dispatcher.md",
+    "tools/src/models/active_inference/docs/biofirm_schema.md",
     "tools/src/models/active_inference/config_examples/discrete_variational.yaml",
     "tools/src/models/active_inference/config_examples/continuous_sampling.yaml",
     "tools/src/models/active_inference/__pycache__/dispatcher.cpython-310.pyc",
-    "tools/src/models/active_inference/__pycache__/base.cpython-310.pyc",
-<<<<<<< HEAD
-    "tools/src/models/active_inference/__pycache__/__init__.cpython-310.pyc",
-    "tools/src/visualization/__pycache__/matrix_plots.cpython-310.pyc",
-    "tools/src/visualization/__pycache__/__init__.cpython-310.pyc",
-    "docs/repo_docs/repo_scripts/link_fix_prompt.md",
-    "docs/repo_docs/scripts/link_fix_prompt.md",
-    "docs/development/contribution_guide.md",
-=======
->>>>>>> a3363cb4
     "Things/Generic_Thing/generic_thing/visualizations/message_network_20250223_140901.png",
     "Things/Generic_Thing/generic_thing/visualizations/hierarchy_test_20250223_140900.png",
     "Things/Generic_Thing/generic_thing/visualizations/belief_uncertainty_20250223_140745.png",
